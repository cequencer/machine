--- conflicted
+++ resolved
@@ -1,8 +1,5 @@
 package 'gdal-bin'
-<<<<<<< HEAD
-=======
 package 'unzip'
->>>>>>> 58ead862
 include_recipe 'node'
 
 git '/var/opt/openaddresses-conform' do
