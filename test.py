--- conflicted
+++ resolved
@@ -14,14 +14,10 @@
 from subprocess import Popen, PIPE
 from csv import DictReader
 
-<<<<<<< HEAD
 from requests import get
 from httmock import response, HTTMock
         
 from openaddr import paths, cache, conform, excerpt, jobs, S3, process
-=======
-from openaddr import cache, conform, excerpt, jobs, S3, process
->>>>>>> 9f498413
 from openaddr.sample import TestSample
 
 class TestOA (unittest.TestCase):
@@ -91,22 +87,13 @@
         print self.s3._read_fake_key('runs/test/state.txt')
         
         for (source, state) in states.items():
-<<<<<<< HEAD
             self.assertTrue(bool(state['cache']), 'Checking for cache in {}'.format(source))
             self.assertTrue(bool(state['version']), 'Checking for version in {}'.format(source))
             self.assertTrue(bool(state['fingerprint']), 'Checking for fingerprint in {}'.format(source))
-
-            if 'san_francisco' in source or 'alameda_county' in source:
+            self.assertTrue(bool(state['sample']), 'Checking for sample in {}'.format(source))
+
+            if 'san_francisco' in source or 'alameda_county' in source or 'polk' in source:
                 self.assertTrue(bool(state['processed']), "Checking for processed in {}".format(source))
-=======
-            self.assertTrue(bool(state['cache']))
-            self.assertTrue(bool(state['version']))
-            self.assertTrue(bool(state['fingerprint']))
-            self.assertTrue(bool(state['sample']))
-
-            if 'san_francisco' in source or 'alameda_county' in source or 'polk' in source:
-                self.assertTrue(bool(state['processed']))
->>>>>>> 9f498413
             else:
                 # This might actually need to be false?
                 self.assertTrue(bool(state['processed']), "Checking for processed in {}".format(source))
@@ -117,20 +104,30 @@
         with HTTMock(self.response_content):
             source = join(self.src_dir, 'us-ca-alameda_county.json')
 
-<<<<<<< HEAD
-            result = cache(source, self.testdir, dict(), self.s3)
-            self.assertTrue(result.cache is not None)
-            self.assertTrue(result.version is not None)
-            self.assertTrue(result.fingerprint is not None)
-        
-            result = conform(source, self.testdir, result.todict(), self.s3)
-            self.assertTrue(result.processed is not None)
-            self.assertTrue(result.sample is not None)
-            self.assertTrue('FID_PARCEL' in result.sample[0])
-            
-            _, _, path, _, _, _ = urlparse(result.processed)
-            self.assertTrue('2000 BROADWAY' in self.s3._read_fake_key(path))
-=======
+            result1 = cache(source, self.testdir, dict(), self.s3)
+            self.assertTrue(result1.cache is not None)
+            self.assertTrue(result1.version is not None)
+            self.assertTrue(result1.fingerprint is not None)
+            
+            result2 = conform(source, self.testdir, result1.todict(), self.s3)
+            self.assertTrue(result2.processed is not None)
+            self.assertTrue(result2.sample is not None)
+            self.assertTrue('FID_PARCEL' in result2.sample[0])
+
+            result3 = excerpt(source, self.testdir, result1.todict(), self.s3)
+            self.assertTrue(result3.sample_data is not None)
+            
+            sample_key = '/'.join(result3.sample_data.split('/')[4:])
+            sample_data = json.loads(self.s3.keys[sample_key])
+            
+            self.assertEqual(len(sample_data), 6)
+            self.assertTrue('ZIPCODE' in sample_data[0])
+            self.assertTrue('OAKLAND' in sample_data[1])
+            self.assertTrue('94612' in sample_data[1])
+
+    def test_single_polk(self):
+        source = join(self.src_dir, 'us-ia-polk-{0}.json'.format(self.uuid))
+
         result1 = cache(source, self.testdir, dict(), self.s3)
         self.assertTrue(result1.cache is not None)
         self.assertTrue(result1.version is not None)
@@ -147,32 +144,8 @@
         sample_data = json.loads(self.s3.keys[sample_key])
         
         self.assertEqual(len(sample_data), 6)
-        self.assertTrue('ZIPCODE' in sample_data[0])
-        self.assertTrue('OAKLAND' in sample_data[1])
-        self.assertTrue('94612' in sample_data[1])
-
-    def test_single_polk(self):
-        source = join(self.src_dir, 'us-ia-polk-{0}.json'.format(self.uuid))
-
-        result1 = cache(source, self.testdir, dict(), self.s3)
-        self.assertTrue(result1.cache is not None)
-        self.assertTrue(result1.version is not None)
-        self.assertTrue(result1.fingerprint is not None)
-        
-        result2 = conform(source, self.testdir, result1.todict(), self.s3)
-        self.assertTrue(result2.processed is not None)
-        self.assertTrue(result2.path is not None)
-
-        result3 = excerpt(source, self.testdir, result1.todict(), self.s3)
-        self.assertTrue(result3.sample_data is not None)
-        
-        sample_key = '/'.join(result3.sample_data.split('/')[4:])
-        sample_data = json.loads(self.s3.keys[sample_key])
-        
-        self.assertEqual(len(sample_data), 6)
         self.assertTrue('zip' in sample_data[0])
         self.assertTrue('IA' in sample_data[1])
->>>>>>> 9f498413
 
     def test_single_oak(self):
         ''' Test cache() and conform() on Oakland sample data.
