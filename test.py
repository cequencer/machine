import unittest
import shutil
import tempfile
import json
import cPickle
import re
from os import close, environ, mkdir
from StringIO import StringIO
from mimetypes import guess_type
from urlparse import urlparse, parse_qs
from os.path import dirname, join, basename, exists
from fcntl import lockf, LOCK_EX, LOCK_UN
from contextlib import contextmanager
from subprocess import Popen, PIPE
from csv import DictReader

from requests import get
from httmock import response, HTTMock
        
from openaddr import paths, cache, conform, excerpt, jobs, S3, process
from openaddr.sample import TestSample

class TestOA (unittest.TestCase):
    
    def setUp(self):
        ''' Prepare a clean temporary directory, and copy sources there.
        '''
        jobs.setup_logger(False)

        self.testdir = tempfile.mkdtemp(prefix='test-')
        self.src_dir = join(self.testdir, 'sources')
        sources_dir = join(dirname(__file__), 'tests', 'sources')
        shutil.copytree(sources_dir, self.src_dir)

        self.s3 = FakeS3()
    
    def tearDown(self):
        shutil.rmtree(self.testdir)

    def response_content(self, url, request):
        ''' Fake HTTP responses for use with HTTMock in tests.
        '''
        _, host, path, _, query, _ = urlparse(url.geturl())
        data_dirname = join(dirname(__file__), 'tests', 'data')
        local_path = None
        
        if host == 'fake-s3':
            return response(200, self.s3._read_fake_key(path))
        
        if (host, path) == ('data.acgov.org', '/api/geospatial/8e4s-7f4v'):
            local_path = join(data_dirname, 'us-ca-alameda_county-excerpt.zip')
        
        if (host, path) == ('www.ci.berkeley.ca.us', '/uploadedFiles/IT/GIS/Parcels.zip'):
            local_path = join(data_dirname, 'us-ca-berkeley-excerpt.zip')
        
        if (host, path) == ('data.openoakland.org', '/sites/default/files/OakParcelsGeo2013_0.zip'):
            local_path = join(data_dirname, 'us-ca-oakland-excerpt.zip')
        
        if (host, path) == ('data.sfgov.org', '/download/kvej-w5kb/ZIPPED%20SHAPEFILE'):
            local_path = join(data_dirname, 'us-ca-san_francisco-excerpt.zip')
        
        if (host, path) == ('www.carsonproperty.info', '/ArcGIS/rest/services/basemap/MapServer/1/query'):
            where_clause = parse_qs(query)['where'][0]
            if where_clause == 'objectid >= 0 and objectid < 500':
                local_path = join(data_dirname, 'us-ca-carson-0.json')
            elif where_clause == 'objectid >= 500 and objectid < 1000':
                local_path = join(data_dirname, 'us-ca-carson-1.json')
        
        if local_path:
            type, _ = guess_type(local_path)
            with open(local_path) as file:
                return response(200, file.read(), headers={'Content-Type': type})
        
        raise NotImplementedError(url.geturl())
    
    def test_process(self):
        ''' Test process.process(), with complete threaded behavior.
        '''
        with HTTMock(self.response_content):
            process.process(self.s3, self.src_dir, 'test')
        
        # Go looking for state.txt in fake S3.
        buffer = StringIO(self.s3._read_fake_key('runs/test/state.txt'))
        states = dict([(row['source'], row) for row
                       in DictReader(buffer, dialect='excel-tab')])
        
        print self.s3._read_fake_key('runs/test/state.txt')
        
        for (source, state) in states.items():
<<<<<<< HEAD
            self.assertTrue(bool(state['cache']), 'Checking for cache in {}'.format(source))
            self.assertTrue(bool(state['version']), 'Checking for version in {}'.format(source))
            self.assertTrue(bool(state['fingerprint']), 'Checking for fingerprint in {}'.format(source))
            #self.assertTrue(bool(state['sample']), 'Checking for sample in {}'.format(source))
=======
            self.assertTrue(bool(state['cache']))
            self.assertTrue(bool(state['version']))
            self.assertTrue(bool(state['fingerprint']))
            self.assertTrue(bool(state['geometry type']))
            self.assertTrue(bool(state['sample']))
>>>>>>> af34bdbb

            if 'san_francisco' in source or 'alameda_county' in source:
                self.assertTrue(bool(state['processed']), "Checking for processed in {}".format(source))
            else:
                # This might actually need to be false?
                self.assertTrue(bool(state['processed']), "Checking for processed in {}".format(source))
    
    def test_single_ac(self):
        ''' Test cache() and conform() on Alameda County sample data.
        '''
        with HTTMock(self.response_content):
            source = join(self.src_dir, 'us-ca-alameda_county.json')

            result1 = cache(source, self.testdir, dict(), self.s3)
            self.assertTrue(result1.cache is not None)
            self.assertTrue(result1.version is not None)
            self.assertTrue(result1.fingerprint is not None)
            
            result2 = conform(source, self.testdir, result1.todict(), self.s3)
            self.assertTrue(result2.processed is not None)
            self.assertTrue(result2.sample is not None)
            self.assertTrue('FID_PARCEL' in result2.sample[0])

<<<<<<< HEAD
            result3 = excerpt(source, self.testdir, result1.todict(), self.s3)
            self.assertTrue(result3.sample_data is not None)
            
            sample_key = '/'.join(result3.sample_data.split('/')[4:])
            sample_data = json.loads(self.s3._read_fake_key(sample_key))
            
            self.assertEqual(len(sample_data), 6)
            self.assertTrue('ZIPCODE' in sample_data[0])
            self.assertTrue('OAKLAND' in sample_data[1])
            self.assertTrue('94612' in sample_data[1])

    def test_single_oak(self):
        ''' Test cache() and conform() on Oakland sample data.
        '''
        with HTTMock(self.response_content):
            source = join(self.src_dir, 'us-ca-oakland.json')

            result = cache(source, self.testdir, dict(), self.s3)
            self.assertTrue(result.cache is not None)
            self.assertTrue(result.version is not None)
            self.assertTrue(result.fingerprint is not None)
=======
        result3 = excerpt(source, self.testdir, result1.todict(), self.s3)
        self.assertTrue(result3.sample_data is not None)
        self.assertEqual(result3.geometry_type, 'Point')
        
        sample_key = '/'.join(result3.sample_data.split('/')[4:])
        sample_data = json.loads(self.s3.keys[sample_key])
>>>>>>> af34bdbb
        
            result = conform(source, self.testdir, result.todict(), self.s3)
            
            # the content of result.processed does not currently have addresses.
            self.assertFalse(result.processed is None)
            self.assertFalse(result.sample is None)
            self.assertTrue('FID_PARCEL' in result.sample[0])

    def test_single_car(self):
        ''' Test cache() and conform() on Carson sample data.
        '''
        with HTTMock(self.response_content):
            source = join(self.src_dir, 'us-ca-carson.json')

            result = cache(source, self.testdir, dict(), self.s3)
            self.assertTrue(result.cache is not None)
            self.assertTrue(result.version is not None)
            self.assertTrue(result.fingerprint is not None)
        
            result = conform(source, self.testdir, result.todict(), self.s3)
            self.assertTrue(result.processed is not None)
            self.assertTrue(result.sample is not None)
            self.assertTrue('SITEFRAC' in result.sample[0])
            
            _, _, path, _, _, _ = urlparse(result.processed)
            self.assertTrue('555 E CARSON ST' in self.s3._read_fake_key(path))

@contextmanager
def locked_open(filename):
    ''' Open and lock a file, for use with threads and processes.
    '''
    with open(filename, 'r+') as file:
        lockf(file, LOCK_EX)
        yield file
        lockf(file, LOCK_UN)

class TestConform (unittest.TestCase):
    '''
    (u'lat', u'lon', u'number', u'split', u'street', u'type')
    (u'lat', u'lon', u'merge', u'number', u'postcode', u'street', u'type')
    (u'lat', u'lon', u'merge', u'number', u'street', u'type')
    (u'lat', u'lon', u'number', u'street', u'type')
    (u'advanced_merge', u'encoding', u'lat', u'lon', u'number', u'srs', u'street', u'type')
    (u'lat', u'lon', u'number', u'postcode', u'split', u'street', u'type')
    (u'lat', u'lon', u'number', u'postcode', u'street', u'type')
    (u'file', u'lat', u'lon', u'number', u'street', u'type')
    '''
    def setUp(self):
        ''' Prepare a clean temporary directory.
        '''
        jobs.setup_logger(False)
        
        self.testdir = tempfile.mkdtemp(prefix='test-')
        self.conforms_dir = join(dirname(__file__), 'tests', 'conforms')
        
        self.s3 = FakeS3()
        
        cmd = Popen('which node'.split(), stdout=PIPE)
        cmd.wait()
        
        self.run_nodejs = bool(cmd.stdout.read()) and exists(paths.conform)
    
    def tearDown(self):
        pass # shutil.rmtree(self.testdir)
    
    def response_content(self, url, request):
        ''' Fake HTTP responses for use with HTTMock in tests.
        '''
        _, host, path, _, query, _ = urlparse(url.geturl())
        data_dirname = join(dirname(__file__), 'tests', 'data')
        local_path = None
        
        if host == 'fake-cache':
            local_path = join(self.conforms_dir, basename(path))
        
        if host == 'fake-s3':
            return response(200, self.s3._read_fake_key(path))
        
        if local_path:
            type, _ = guess_type(local_path)
            with open(local_path) as file:
                return response(200, file.read(), headers={'Content-Type': type})
        
        raise NotImplementedError(url.geturl())
    
    def _copy_source(self, source_name):
        '''
        '''
        source_path = join(self.testdir, source_name+'.json')
        cache_dir = join(self.testdir, source_name)
        
        shutil.copyfile(join(self.conforms_dir, source_name+'.json'),
                        source_path)
        
        mkdir(cache_dir)

        return source_path, cache_dir
    
    def _copy_shapefile(self, source_name):
        '''
        '''
        source_path, cache_dir = self._copy_source(source_name)

        for ext in ('.shp', '.shx', '.dbf', '.prj'):
            filename = source_name+ext
            shutil.copyfile(join(self.conforms_dir, filename),
                            join(cache_dir, filename))
        
        return source_path, cache_dir
    
    def _run_node_conform(self, source_path):
        '''
        '''
        args = dict(cwd=self.testdir, stderr=PIPE, stdout=PIPE)
        cmd = Popen(('node', paths.conform, source_path, self.testdir), **args)
        cmd.wait()
        
        return cmd
    
    def test_nodejs_lake_man(self):
        if not self.run_nodejs:
            return
    
        source_path, cache_dir = self._copy_shapefile('lake-man')
        
        cmd = self._run_node_conform(source_path)
        self.assertEqual(cmd.returncode, 0)
        
        with open(join(cache_dir, 'out.csv')) as file:
            rows = list(DictReader(file, dialect='excel'))
            self.assertEqual(rows[0]['NUMBER'], '5115')
            self.assertEqual(rows[0]['STREET'], 'Fruited Plains Lane')
            self.assertEqual(rows[1]['NUMBER'], '5121')
            self.assertEqual(rows[1]['STREET'], 'Fruited Plains Lane')
            self.assertEqual(rows[2]['NUMBER'], '5133')
            self.assertEqual(rows[2]['STREET'], 'Fruited Plains Lane')
            self.assertEqual(rows[3]['NUMBER'], '5126')
            self.assertEqual(rows[3]['STREET'], 'Fruited Plains Lane')
            self.assertEqual(rows[4]['NUMBER'], '5120')
            self.assertEqual(rows[4]['STREET'], 'Fruited Plains Lane')
            self.assertEqual(rows[5]['NUMBER'], '5115')
            self.assertEqual(rows[5]['STREET'], 'Old Mill Road')
    
    def test_python_lake_man(self):
        source_path, cache_dir = self._copy_shapefile('lake-man')
    
        with HTTMock(self.response_content):
            result = conform(source_path, self.testdir, {}, self.s3)
            output = StringIO(get(result.processed).content)
        
        rows = list(DictReader(output, dialect='excel'))
        self.assertEqual(rows[0]['NUMBER'], '5115')
        self.assertEqual(rows[0]['STRNAME'], 'FRUITED PLAINS LN')
        self.assertEqual(rows[1]['NUMBER'], '5121')
        self.assertEqual(rows[1]['STRNAME'], 'FRUITED PLAINS LN')
        self.assertEqual(rows[2]['NUMBER'], '5133')
        self.assertEqual(rows[2]['STRNAME'], 'FRUITED PLAINS LN')
        self.assertEqual(rows[3]['NUMBER'], '5126')
        self.assertEqual(rows[3]['STRNAME'], 'FRUITED PLAINS LN')
        self.assertEqual(rows[4]['NUMBER'], '5120')
        self.assertEqual(rows[4]['STRNAME'], 'FRUITED PLAINS LN')
        self.assertEqual(rows[5]['NUMBER'], '5115')
        self.assertEqual(rows[5]['STRNAME'], 'OLD MILL RD')
    
    def test_lake_man_split(self):
        if not self.run_nodejs:
            return
    
        source_path, cache_dir = self._copy_shapefile('lake-man-split')
        
        cmd = self._run_node_conform(source_path)
        self.assertEqual(cmd.returncode, 0)
        
        with open(join(cache_dir, 'out.csv')) as file:
            rows = list(DictReader(file, dialect='excel'))
            self.assertEqual(rows[0]['NUMBER'], '915')
            self.assertEqual(rows[0]['STREET'], 'Edward Avenue')
            self.assertEqual(rows[1]['NUMBER'], '3273')
            self.assertEqual(rows[1]['STREET'], 'Peter Street')
            self.assertEqual(rows[2]['NUMBER'], '976')
            self.assertEqual(rows[2]['STREET'], 'Ford Boulevard')
            self.assertEqual(rows[3]['NUMBER'], '7055')
            self.assertEqual(rows[3]['STREET'], 'Saint Rose Avenue')
            self.assertEqual(rows[4]['NUMBER'], '534')
            self.assertEqual(rows[4]['STREET'], 'Wallace Avenue')
            self.assertEqual(rows[5]['NUMBER'], '531')
            self.assertEqual(rows[5]['STREET'], 'Scofield Avenue')
    
    def test_lake_man_split2(self):
        if not self.run_nodejs:
            return
    
        source_path, cache_dir = self._copy_source('lake-man-split2')

        shutil.copyfile(join(self.conforms_dir, 'lake-man-split2.geojson'),
                        join(cache_dir, 'lake-man-split2.json'))
        
        cmd = self._run_node_conform(source_path)
        
        # No clue why Node errors here. TODO: figure it out.
        return
        
        self.assertEqual(cmd.returncode, 0)
        
        with open(join(cache_dir, 'out.csv')) as file:
            rows = list(DictReader(file, dialect='excel'))
            import pprint; pprint.pprint(rows)
            self.assertEqual(rows[0]['NUMBER'], '1')
            self.assertEqual(rows[0]['STREET'], 'Spectrum Pointe Dr #320')
            self.assertEqual(rows[1]['NUMBER'], '')
            self.assertEqual(rows[1]['STREET'], '')
            self.assertEqual(rows[2]['NUMBER'], '300')
            self.assertEqual(rows[2]['STREET'], 'E Chapman Ave')
            self.assertEqual(rows[3]['NUMBER'], '1')
            self.assertEqual(rows[3]['STREET'], 'Spectrum Pointe Dr #320')
            self.assertEqual(rows[4]['NUMBER'], '1')
            self.assertEqual(rows[4]['STREET'], 'Spectrum Pointe Dr #320')
            self.assertEqual(rows[5]['NUMBER'], '1')
            self.assertEqual(rows[5]['STREET'], 'Spectrum Pointe Dr #320')
    
    def test_lake_man_merge_postcode(self):
        if not self.run_nodejs:
            return
    
        source_path, cache_dir = self._copy_shapefile('lake-man-merge-postcode')
        
        cmd = self._run_node_conform(source_path)
        self.assertEqual(cmd.returncode, 0)
        
        with open(join(cache_dir, 'out.csv')) as file:
            rows = list(DictReader(file, dialect='excel'))
            self.assertEqual(rows[0]['NUMBER'], '35845')
            self.assertEqual(rows[0]['STREET'], 'Eklutna Lake Road')
            self.assertEqual(rows[1]['NUMBER'], '35850')
            self.assertEqual(rows[1]['STREET'], 'Eklutna Lake Road')
            self.assertEqual(rows[2]['NUMBER'], '35900')
            self.assertEqual(rows[2]['STREET'], 'Eklutna Lake Road')
            self.assertEqual(rows[3]['NUMBER'], '35870')
            self.assertEqual(rows[3]['STREET'], 'Eklutna Lake Road')
            self.assertEqual(rows[4]['NUMBER'], '32551')
            self.assertEqual(rows[4]['STREET'], 'Eklutna Lake Road')
            self.assertEqual(rows[5]['NUMBER'], '31401')
            self.assertEqual(rows[5]['STREET'], 'Eklutna Lake Road')
    
    def test_lake_man_merge_postcode2(self):
        if not self.run_nodejs:
            return
    
        source_path, cache_dir = self._copy_shapefile('lake-man-merge-postcode2')
        
        cmd = self._run_node_conform(source_path)
        self.assertEqual(cmd.returncode, 0)
        
        with open(join(cache_dir, 'out.csv')) as file:
            rows = list(DictReader(file, dialect='excel'))
            self.assertEqual(rows[0]['NUMBER'], '85')
            self.assertEqual(rows[0]['STREET'], 'Maitland Drive')
            self.assertEqual(rows[1]['NUMBER'], '81')
            self.assertEqual(rows[1]['STREET'], 'Maitland Drive')
            self.assertEqual(rows[2]['NUMBER'], '92')
            self.assertEqual(rows[2]['STREET'], 'Maitland Drive')
            self.assertEqual(rows[3]['NUMBER'], '92')
            self.assertEqual(rows[3]['STREET'], 'Maitland Drive')
            self.assertEqual(rows[4]['NUMBER'], '92')
            self.assertEqual(rows[4]['STREET'], 'Maitland Drive')
            self.assertEqual(rows[5]['NUMBER'], '92')
            self.assertEqual(rows[5]['STREET'], 'Maitland Drive')

class FakeS3 (S3):
    ''' Just enough S3 to work for tests.
    '''
    _fake_keys = None
    
    def __init__(self):
        handle, self._fake_keys = tempfile.mkstemp(prefix='fakeS3-', suffix='.pickle')
        close(handle)
        
        with open(self._fake_keys, 'w') as file:
            cPickle.dump(dict(), file)

        S3.__init__(self, 'Fake Key', 'Fake Secret', 'data-test.openaddresses.io')
    
    def _write_fake_key(self, name, string):
        with locked_open(self._fake_keys) as file:
            data = cPickle.load(file)
            data[name] = string
            
            file.seek(0)
            file.truncate()
            cPickle.dump(data, file)
    
    def _read_fake_key(self, name):
        with locked_open(self._fake_keys) as file:
            data = cPickle.load(file)
            
        return data[name]
    
    def get_key(self, name):
        if not name.endswith('state.txt'):
            raise NotImplementedError()
        # No pre-existing state for testing.
        return None
        
    def new_key(self, name):
        return FakeKey(name, self)

class FakeKey:
    ''' Just enough S3 to work for tests.
    '''
    md5 = '0xDEADBEEF'
    
    def __init__(self, name, fake_s3):
        self.name = name
        self.s3 = fake_s3
    
    def generate_url(self, **kwargs):
        return 'http://fake-s3' + self.name

    def set_contents_from_string(self, string, **kwargs):
        self.s3._write_fake_key(self.name, string)
        
    def set_contents_from_filename(self, filename, **kwargs):
        with open(filename) as file:
            self.s3._write_fake_key(self.name, file.read())

if __name__ == '__main__':
    unittest.main()<|MERGE_RESOLUTION|>--- conflicted
+++ resolved
@@ -87,18 +87,11 @@
         print self.s3._read_fake_key('runs/test/state.txt')
         
         for (source, state) in states.items():
-<<<<<<< HEAD
             self.assertTrue(bool(state['cache']), 'Checking for cache in {}'.format(source))
             self.assertTrue(bool(state['version']), 'Checking for version in {}'.format(source))
             self.assertTrue(bool(state['fingerprint']), 'Checking for fingerprint in {}'.format(source))
-            #self.assertTrue(bool(state['sample']), 'Checking for sample in {}'.format(source))
-=======
-            self.assertTrue(bool(state['cache']))
-            self.assertTrue(bool(state['version']))
-            self.assertTrue(bool(state['fingerprint']))
-            self.assertTrue(bool(state['geometry type']))
-            self.assertTrue(bool(state['sample']))
->>>>>>> af34bdbb
+            self.assertTrue(bool(state['geometry type']), 'Checking for geometry type in {}'.format(source))
+            self.assertTrue(bool(state['sample']), 'Checking for sample in {}'.format(source))
 
             if 'san_francisco' in source or 'alameda_county' in source:
                 self.assertTrue(bool(state['processed']), "Checking for processed in {}".format(source))
@@ -122,7 +115,6 @@
             self.assertTrue(result2.sample is not None)
             self.assertTrue('FID_PARCEL' in result2.sample[0])
 
-<<<<<<< HEAD
             result3 = excerpt(source, self.testdir, result1.todict(), self.s3)
             self.assertTrue(result3.sample_data is not None)
             
@@ -144,14 +136,6 @@
             self.assertTrue(result.cache is not None)
             self.assertTrue(result.version is not None)
             self.assertTrue(result.fingerprint is not None)
-=======
-        result3 = excerpt(source, self.testdir, result1.todict(), self.s3)
-        self.assertTrue(result3.sample_data is not None)
-        self.assertEqual(result3.geometry_type, 'Point')
-        
-        sample_key = '/'.join(result3.sample_data.split('/')[4:])
-        sample_data = json.loads(self.s3.keys[sample_key])
->>>>>>> af34bdbb
         
             result = conform(source, self.testdir, result.todict(), self.s3)
             
