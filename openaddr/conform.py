--- conflicted
+++ resolved
@@ -291,8 +291,7 @@
 def find_source_path(source_definition, source_paths):
     "Figure out which of the possible paths is the actual source"
     conform = source_definition["conform"]
-<<<<<<< HEAD
-   
+    
     # Determine possible inputs
     candidates = []
     for fn in source_paths:
@@ -305,82 +304,6 @@
     elif len(candidates) == 1 and "file" not in conform:
         _L.debug("Selected %s for source", candidates[0])
         return candidates[0]
-=======
-    if conform["type"] in ("shapefile", "shapefile-polygon"):
-        # TODO this code is too complicated; see XML variant below for simpler option
-        # Shapefiles are named *.shp
-        candidates = []
-        for fn in source_paths:
-            basename, ext = os.path.splitext(fn)
-            if ext.lower() == ".shp":
-                candidates.append(fn)
-        if len(candidates) == 0:
-            _L.warning("No shapefiles found in %s", source_paths)
-            return None
-        elif len(candidates) == 1:
-            _L.debug("Selected %s for source", candidates[0])
-            return candidates[0]
-        else:
-            # Multiple candidates; look for the one named by the file attribute
-            if "file" not in conform:
-                _L.warning("Multiple shapefiles found, but source has no file attribute.")
-                return None
-            source_file_name = conform["file"]
-            for c in candidates:
-                if source_file_name == os.path.basename(c):
-                    return c
-            _L.warning("Source names file %s but could not find it", source_file_name)
-            return None
-    elif conform["type"] == "geojson" and source_definition["type"] != "ESRI":
-        candidates = []
-        for fn in source_paths:
-            basename, ext = os.path.splitext(fn)
-            if ext.lower() in (".json", ".geojson"):
-                candidates.append(fn)
-        if len(candidates) == 0:
-            _L.warning("No JSON found in %s", source_paths)
-            return None
-        elif len(candidates) == 1:
-            _L.debug("Selected %s for source", candidates[0])
-            return candidates[0]
-        else:
-            _L.warning("Found more than one JSON file in source, can't pick one")
-            # geojson spec currently doesn't include a file attribute. Maybe it should?
-            return None
-    elif conform["type"] == "geojson" and source_definition["type"] == "ESRI":
-        # Old style ESRI conform: ESRI downloader should only give us a single cache.csv file
-        return source_paths[0]
-    elif conform["type"] == "csv":
-        # Return file if it's specified, else return the first file we find
-        if "file" in conform:
-            for fn in source_paths:
-                # Consider it a match if the basename matches; directory names are a mess
-                if os.path.basename(conform["file"]) == os.path.basename(fn):
-                    return fn
-            _L.warning("Conform named %s as file but we could not find it." % conform["file"])
-            return None
-        else:
-            return source_paths[0]
-
-    elif conform["type"] == "xml":
-        # Return file if it's specified, else return the first .gml file we find
-        if "file" in conform:
-            for fn in source_paths:
-                # Consider it a match if the basename matches; directory names are a mess
-                if os.path.basename(conform["file"]) == os.path.basename(fn):
-                    return fn
-            _L.warning("Conform named %s as file but we could not find it." % conform["file"])
-            return None
-        else:
-            for fn in source_paths:
-                _, ext = os.path.splitext(fn)
-                if ext == ".gml":
-                    return fn
-            _L.warning("Could not find a .gml file")
-            return None
-
-
->>>>>>> 82031c68
     else:
         # Multiple candidates; look for the one named by the file attribute
         if "file" not in conform:
@@ -834,8 +757,7 @@
             _L.info("Non-ESRI GeoJSON source found; this code is not well tested.")
             ogr_source_to_csv(source_definition, source_path, extract_path)
     else:
-        raise Exception("Unsupported source type %s" % source_definition["conform"]["type"])
-
+        raise Exception("Unsupported source type %s" % source_path)
 # The canonical output schema for conform
 _openaddr_csv_schema = ["LON", "LAT", "NUMBER", "STREET", "CITY", "DISTRICT", "REGION", "POSTCODE"]
 
